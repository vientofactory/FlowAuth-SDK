{
  "name": "flowauth-oauth2-client",
  "version": "3.4.4",
  "description": "OAuth2 client SDK for FlowAuth",
  "main": "dist/index.js",
  "types": "dist/index.d.ts",
  "scripts": {
    "build": "tsc",
    "test": "vitest",
    "test:run": "vitest run",
    "lint": "eslint src test --ext .ts",
    "lint:fix": "eslint src test --ext .ts --fix",
    "format": "prettier --write \"src/**/*.ts\" \"test/**/*.ts\"",
    "format:check": "prettier --check \"src/**/*.ts\" \"test/**/*.ts\"",
    "type-check": "tsc --noEmit",
    "prepublishOnly": "npm run type-check && npm run lint && npm run format:check && npm run test:run && npm run build",
    "publish:patch": "npm version patch && npm publish",
    "publish:minor": "npm version minor && npm publish",
    "publish:major": "npm version major && npm publish"
  },
  "keywords": [
    "oauth2",
    "flowauth",
    "sdk"
  ],
  "author": "vientofactory",
  "license": "MIT",
  "files": [
    "dist"
  ],
  "devDependencies": {
    "@types/node": "^24.7.0",
    "@typescript-eslint/eslint-plugin": "^8.0.0",
    "@typescript-eslint/parser": "^8.0.0",
<<<<<<< HEAD
    "eslint": "^9.0.0",
    "eslint-config-prettier": "^9.1.0",
=======
    "eslint": "^8.57.0",
    "eslint-config-prettier": "^10.0.0",
>>>>>>> 3e932d6b
    "eslint-plugin-prettier": "^5.1.0",
    "prettier": "^3.2.5",
    "typescript": "^5.0.0",
    "vitest": "^3.0.0"
  }
}<|MERGE_RESOLUTION|>--- conflicted
+++ resolved
@@ -32,13 +32,8 @@
     "@types/node": "^24.7.0",
     "@typescript-eslint/eslint-plugin": "^8.0.0",
     "@typescript-eslint/parser": "^8.0.0",
-<<<<<<< HEAD
-    "eslint": "^9.0.0",
-    "eslint-config-prettier": "^9.1.0",
-=======
     "eslint": "^8.57.0",
     "eslint-config-prettier": "^10.0.0",
->>>>>>> 3e932d6b
     "eslint-plugin-prettier": "^5.1.0",
     "prettier": "^3.2.5",
     "typescript": "^5.0.0",
